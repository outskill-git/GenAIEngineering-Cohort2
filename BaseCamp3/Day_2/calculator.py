--- conflicted
+++ resolved
@@ -7,13 +7,9 @@
 
 # Define the API base URL
 # api_url = "http://0.0.0.0:9321"
-<<<<<<< HEAD
-api_url = "https://genaiengineering-cohort2-krm4.onrender.com"
-=======
 
 # api_url = "https://genaiengineering-cohort2-tk9j.onrender.com"
 api_url = "https://genaiengineering-cohort2-uzeu.onrender.com"
->>>>>>> ed6e1b02
 
 
 # Initialize session state to store the calculator display and current operation
@@ -71,13 +67,9 @@
         endpoint = f"{api_url}/{st.session_state.operation}"
 
         # Make the API call
-<<<<<<< HEAD
-        #esponse = requests.get(endpoint, params={"a": first_num, "b": second_num})
-=======
 
         # response = requests.get(endpoint, params={"a": first_num, "b": second_num})
         # response = requests.get(endpoint, params={"a": first_num, "b": second_num})
->>>>>>> ed6e1b02
         response = requests.post(endpoint, json={"a": first_num, "b": second_num})
 
         # Check if the request was successful
